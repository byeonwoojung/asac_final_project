# asac_8_dataanalysis
ASAC 8기 Data Analysis Project (프랜차이즈 융복합 데이터를 활용한 인공지능 시스템 개발) 

## 폴더 가이드라인

## FlowChart

Work Flow:

```
issue 템플릿 통해 일감 생성 > 발급된 일감 번호로 브런치 생성 > 브런치에 코드 커밋 > Pull Requests(코드 리뷰) > Main branch 에 Merge

브런치는 닉네임-이슈 번호 ex. syleeie-1 로 셋업합니다.
```

Projects 안에서 프로젝트 단위로 issue 단위로 확인할 예정입니다.


| 이름   | Github Username | ... |
|--------|-----|-----|
| 이상열 |syleeie2310||
| 변우중|byeonwoojung||
| 김홍인|hongin12||
| 오장훈|orichardev||
| 이송희|witheedo||

- - -

### Ground Rules
1. **[ISSUE-ID][커밋 태그] 내용** / 커밋 태그 : Add, Fix, Change, Improve, Migrate 중 하나로 업로드 합니다. 
2. branch 는 트렁크 기반 개발 전략을 따릅니다. (https://tech.mfort.co.kr/blog/2022-08-05-trunk-based-development/)
3. 디펜던시 관리가 필요한 모듈/라이브러리 환경을 기록한다.
4. 학습 데이터, 모델 객체는 업로드하지 않는다.
5. 주석 설명을 작성합니다.

Git 정책 가이드
코드리뷰 가이드
https://github.com/da-analysis/asac_8_dataanalysis/blob/main/PR_Guide.md

- - -
### Contributors
<<<<<<< HEAD
*syleeie*,*hongin*,*songhee*
=======
*syleeie*, *hongin12*
>>>>>>> 2b8ab0e7
<|MERGE_RESOLUTION|>--- conflicted
+++ resolved
@@ -39,8 +39,4 @@
 
 - - -
 ### Contributors
-<<<<<<< HEAD
 *syleeie*,*hongin*,*songhee*
-=======
-*syleeie*, *hongin12*
->>>>>>> 2b8ab0e7
